--- conflicted
+++ resolved
@@ -9,26 +9,15 @@
 from modern_talking.evaluation.recall import Recall, MacroRecall
 from modern_talking.evaluation.map import Track1Metric
 from modern_talking.matchers import Matcher
-<<<<<<< HEAD
 from modern_talking.matchers.baselines import AllMatcher, RandomMatcher, \
     NoneMatcher
 from modern_talking.matchers.distillbert_bilstm import DistilBertBilstmMatcher, MergeType
 from modern_talking.matchers.bert import PretrainedMatcher
-=======
-from modern_talking.matchers.baselines import AllMatcher, RandomMatcher, NoneMatcher
-from modern_talking.matchers.bert_bilstm import BertBilstmMatcher, MergeType
-from modern_talking.matchers.pretrained import PretrainedMatcher
->>>>>>> 8bc0ebbf
 from modern_talking.matchers.bilstm import BidirectionalLstmMatcher
-from modern_talking.matchers.regression import (
-    EnsembleVotingMatcher,
-    RegressionTfidfMatcher,
-    RegressionBagOfWordsMatcher,
-    EnsemblePartOfSpeechMatcher,
-    RegressionPartOfSpeechMatcher,
-    SVCPartOfSpeechMatcher,
-    SVCBagOfWordsMatcher,
-)
+from modern_talking.matchers.regression import EnsembleVotingMatcher, \
+    RegressionTfidfMatcher, RegressionBagOfWordsMatcher, \
+    EnsemblePartOfSpeechMatcher, RegressionPartOfSpeechMatcher, \
+    SVCPartOfSpeechMatcher, SVCBagOfWordsMatcher
 from modern_talking.matchers.combiner import CombinedMatcher
 from modern_talking.matchers.term_overlap import TermOverlapMatcher
 from modern_talking.pipeline import Pipeline
@@ -112,7 +101,6 @@
         batch_size=32,
         epochs=5,
     ),
-<<<<<<< HEAD
     DistilBertBilstmMatcher(
         "distilbert-base-uncased",
         encoding_dropout=0.2,
@@ -122,11 +110,9 @@
         batch_size=32,
         epochs=1,
     ),
-    Combiner(),
-=======
     CombinedMatcher(
-        0.7, 
-        TermOverlapMatcher(), 
+        0.7,
+        TermOverlapMatcher(),
         RegressionBagOfWordsMatcher()
     ),
     CombinedMatcher(
@@ -134,7 +120,6 @@
         TermOverlapMatcher(stemming=True, stop_words=True),
         RegressionBagOfWordsMatcher(),
     ),
->>>>>>> 8bc0ebbf
 )
 
 metrics = (
@@ -162,7 +147,8 @@
     Train/evaluate matcher.
     """
     matcher: Optional[Matcher] = next(
-        filter(lambda m: m.name == args.matcher, matchers), None
+        filter(lambda m: m.name == args.matcher, matchers),
+        None,
     )
     if matcher is None:
         raise Exception(
@@ -171,7 +157,8 @@
         )
 
     metric: Optional[Metric] = next(
-        filter(lambda m: m.name == args.metric, metrics), None
+        filter(lambda m: m.name == args.metric, metrics),
+        None,
     )
     if metric is None:
         raise Exception(
